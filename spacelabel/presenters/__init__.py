--- conflicted
+++ resolved
@@ -4,12 +4,8 @@
 from datetime import datetime, timedelta
 from numpy import datetime64
 from typing import List, Optional, Tuple, Dict
-<<<<<<< HEAD
 import numpy
-=======
 from shapely.geometry import Polygon,box
-
->>>>>>> fa6020dd
 from spacelabel.models.dataset import DataSet
 from spacelabel.models.feature import Feature
 from spacelabel.views.matplotlib import ViewMatPlotLib
@@ -95,13 +91,9 @@
             time_start: Time,
             time_end: Time,
             frac_dyn_range: Dict[float, float],
-<<<<<<< HEAD
+            color_map = str,
             overlap_fraction: float = OVERLAP_FRACTION,
             frequency_guide: float = None
-=======
-            color_map = str,
-            overlap_fraction: float = OVERLAP_FRACTION
->>>>>>> fa6020dd
     ):
         """
         Selects the data for the given time range, and draws it on the figure.
@@ -115,12 +107,7 @@
         self._time_start = time_start
         self._time_end = time_end
         self._frac_dyn_range = frac_dyn_range
-<<<<<<< HEAD
-        
-        
-=======
         self._color_map = color_map
->>>>>>> fa6020dd
 
         time, freq, data = self._dataset.get_data_for_time_range(
             time_start, time_end, measurements=self._measurements
