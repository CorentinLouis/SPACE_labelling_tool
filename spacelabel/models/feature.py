--- conflicted
+++ resolved
@@ -64,10 +64,7 @@
         self._time = Time(polygon.exterior.xy[0], format="unix")
         self._freq = polygon.exterior.xy[1]
 
-<<<<<<< HEAD
-
-=======
->>>>>>> 683e3421
+        
     def to_text_summary(self) -> str:
         """
         Writes a summary of the feature's extent to text.
