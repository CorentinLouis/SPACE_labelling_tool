--- conflicted
+++ resolved
@@ -8,12 +8,8 @@
     maintainer='Corentin Louis',
     maintainer_email='corentin.louis@dias.ie',
     data_files=[('config', ['config/*.json'])],
-<<<<<<< HEAD
+    packages=['spacelabel']
     scripts=['space_label.py', 'mvp.py'],
-=======
-    packages=['spacelabel'],
-    scripts=['space_label.py'],
->>>>>>> 94a22821
     install_requires=[
         'scipy', 'numpy', 'matplotlib', 'shapely'
     ]
